#include <pybind11_catkin/pybind11/embed.h> // everything needed for embedding
#include <iostream>
#include <Eigen/Dense>

#include <ros/ros.h>
#include <sensor_msgs/PointCloud2.h>
#include <geometry_msgs/PoseWithCovarianceStamped.h>
#include <geometry_msgs/PolygonStamped.h>
#include <std_srvs/Empty.h>
#include <std_srvs/SetBool.h>
#include <tf/transform_listener.h>
#include <visualization_msgs/Marker.h>
#include <visualization_msgs/MarkerArray.h>
#include <tf/transform_broadcaster.h>
// Grid Map
#include <grid_map_ros/grid_map_ros.hpp>
#include <grid_map_msgs/GridMap.h>
#include <grid_map_msgs/GetGridMap.h>
#include <elevation_map_msgs/CheckSafety.h>
#include <elevation_map_msgs/Initialize.h>
// PCL
#include <pcl/point_types.h>
#include <pcl/PCLPointCloud2.h>
#include <pcl_conversions/pcl_conversions.h>
#include <boost/thread/recursive_mutex.hpp>

#include "elevation_mapping_cupy/elevation_mapping_wrapper.hpp"

namespace py = pybind11;


namespace elevation_mapping_cupy{


class ElevationMappingNode {
  public:
    ElevationMappingNode(ros::NodeHandle& nh);
    ~ElevationMappingNode() = default;

  private:
    void readParameters();
    void pointcloudCallback(const sensor_msgs::PointCloud2& cloud);
    void publishAsPointCloud();
    bool getSubmap(grid_map_msgs::GetGridMap::Request& request, grid_map_msgs::GetGridMap::Response& response);
    bool checkSafety(elevation_map_msgs::CheckSafety::Request& request,
                     elevation_map_msgs::CheckSafety::Response& response);
    bool initializeMap(elevation_map_msgs::Initialize::Request& request,
                       elevation_map_msgs::Initialize::Response& response);
    bool clearMap(std_srvs::Empty::Request& request, std_srvs::Empty::Response& response);
    bool clearMapWithInitializer(std_srvs::Empty::Request& request, std_srvs::Empty::Response& response);
    bool setPublishPoint(std_srvs::SetBool::Request& request, std_srvs::SetBool::Response& response);
    void publishRecordableMap(const ros::TimerEvent&);
    void updatePose(const ros::TimerEvent&);
    void updateVariance(const ros::TimerEvent&);
    void updateTime(const ros::TimerEvent&);
    void updateGridMap(const ros::TimerEvent&);
    void publishNormalAsArrow(const grid_map::GridMap& map);
    void initializeWithTF();
    void publishMapToOdom(double error);
    void publishStatistics(const ros::TimerEvent&);

    visualization_msgs::Marker vectorToArrowMarker(const Eigen::Vector3d& start, const Eigen::Vector3d& end, const int id);
    ros::NodeHandle nh_;
    std::vector<ros::Subscriber> pointcloudSubs_;
    ros::Publisher alivePub_;
    ros::Publisher mapPub_;
    ros::Publisher filteredMapPub_;
    ros::Publisher recordablePub_;
    ros::Publisher pointPub_;
    ros::Publisher normalPub_;
    ros::Publisher statisticsPub_;
    ros::ServiceServer rawSubmapService_;
    ros::ServiceServer clearMapService_;
    ros::ServiceServer clearMapWithInitializerService_;
    ros::ServiceServer initializeMapService_;
    ros::ServiceServer setPublishPointService_;
    ros::ServiceServer checkSafetyService_;
    ros::Timer recordableTimer_;
    ros::Timer updateVarianceTimer_;
    ros::Timer updateTimeTimer_;
<<<<<<< HEAD
    ros::Timer updatePoseTimer_;
=======
    ros::Timer updateGridMapTimer_;
    ros::Timer publishStatisticsTimer_;
    ros::Time lastStatisticsPublishedTime_;
>>>>>>> 09c0b4cd
    tf::TransformListener transformListener_;
    ElevationMappingWrapper map_;
    std::string mapFrameId_;
    std::string correctedMapFrameId_;
    std::string baseFrameId_;
    grid_map::GridMap gridMap_;
    std::vector<std::string> raw_map_layers_;
    std::vector<std::string> recordable_map_layers_;
    std::vector<std::string> initialize_frame_id_;
    std::vector<double> initialize_tf_offset_;
    std::string initializeMethod_;

    Eigen::Vector3d lowpassPosition_;
    Eigen::Vector4d lowpassOrientation_;

    boost::recursive_mutex mapMutex_;

    double positionError_;
    double orientationError_;
    double positionAlpha_;
    double orientationAlpha_;
    double recordableFps_;
    bool enablePointCloudPublishing_;
    bool enableNormalArrowPublishing_;
    bool enableDriftCorrectedTFPublishing_;
    bool useInitializerAtStart_;
    double initializeTfGridSize_;
    int pointCloudProcessCounter_;
};

}<|MERGE_RESOLUTION|>--- conflicted
+++ resolved
@@ -40,6 +40,7 @@
   private:
     void readParameters();
     void pointcloudCallback(const sensor_msgs::PointCloud2& cloud);
+    void poseCallback(const geometry_msgs::PoseWithCovarianceStamped& pose);
     void publishAsPointCloud();
     bool getSubmap(grid_map_msgs::GetGridMap::Request& request, grid_map_msgs::GetGridMap::Response& response);
     bool checkSafety(elevation_map_msgs::CheckSafety::Request& request,
@@ -62,6 +63,7 @@
     visualization_msgs::Marker vectorToArrowMarker(const Eigen::Vector3d& start, const Eigen::Vector3d& end, const int id);
     ros::NodeHandle nh_;
     std::vector<ros::Subscriber> pointcloudSubs_;
+    ros::Subscriber poseSub_;
     ros::Publisher alivePub_;
     ros::Publisher mapPub_;
     ros::Publisher filteredMapPub_;
@@ -78,13 +80,10 @@
     ros::Timer recordableTimer_;
     ros::Timer updateVarianceTimer_;
     ros::Timer updateTimeTimer_;
-<<<<<<< HEAD
     ros::Timer updatePoseTimer_;
-=======
     ros::Timer updateGridMapTimer_;
     ros::Timer publishStatisticsTimer_;
     ros::Time lastStatisticsPublishedTime_;
->>>>>>> 09c0b4cd
     tf::TransformListener transformListener_;
     ElevationMappingWrapper map_;
     std::string mapFrameId_;

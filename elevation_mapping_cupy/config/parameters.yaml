resolution: 0.04                                # resolution in m.
map_length: 6                                  # map's size in m.
sensor_noise_factor: 0.05                       # point's noise is sensor_noise_factor*z^2 (z is distance from sensor).
mahalanobis_thresh: 2.0                         # points outside this distance is outlier.
outlier_variance: 0.001                         # if point is outlier, add this value to the cell.
drift_compensation_variance_inler: 0.1          # cells under this value is used for drift compensation.
time_variance: 0.01                             # add this value when update_variance is called.
max_variance: 100.0                             # maximum variance for each cell.
initial_variance: 100.0                         # initial variance for each cell.
traversability_inlier: 0.9                      # cells with higher traversability are used for drift compensation.
dilation_size: 2                                # dilation filter size before traversability filter.
wall_num_thresh: 100                            # if there are more points than this value, only higher points than the current height are used to make the wall more sharp.
min_height_drift_cnt: 100                       # drift compensation only happens if the valid cells are more than this number.
position_noise_thresh: 0.001                    # if the position change is bigger than this value, the drift compensation happens.
orientation_noise_thresh: 0.001                 # if the orientation change is bigger than this value, the drift compensation happens.
position_lowpass_alpha: 0.1                     # lowpass filter alpha used for detecting movements.
orientation_lowpass_alpha: 0.1                  # lowpass filter alpha used for detecting movements.
min_valid_distance: 0.7                         # points with shorter distance will be filtered out.
max_height_range: 1.0                           # points higher than this value from sensor will be filtered out to disable ceiling.
recordable_fps: 3.0                             # fps for publishing map (in slower rate to record).
update_variance_fps: 5.0                        # fps for updating variance.

max_ray_length: 10.0                             # maximum length for ray tracing.
cleanup_step: 0.1                              # subtitute this value from validity layer at visibiltiy cleanup.
cleanup_cos_thresh: 0.1                              # subtitute this value from validity layer at visibiltiy cleanup.

safe_thresh: 0.7                                # if traversability is smaller, it is counted as unsafe cell.
safe_min_thresh: 0.4                            # polygon is unsafe if there exists lower traversability than this.
max_unsafe_n: 10                                # if the number of cells under safe_thresh exceeds this value, polygon is unsafe.

gather_mode: 'mean'                             # gather mode (currently only mean is possible).
enable_edge_sharpen: true
enable_visibility_cleanup: true
enable_drift_compensation: true
enable_pointcloud_publishing: false
enable_drift_corrected_TF_publishing: true
enable_normal: false
enable_normal_color: false

weight_file: 'config/weights.dat'

pointcloud_topics: ['/realsense_d435_front/depth/color/points',
                    '/realsense_d435_rear/depth/color/points',
<<<<<<< HEAD
                    '/realsense_d435_left/depth/color/points',
                    '/realsense_d435_right/depth/color/points'
                    # '/point_cloud_filter/realsense_d435_left/point_cloud_filtered',
                    # '/point_cloud_filter/realsense_d435_right/point_cloud_filtered',
                    # '/point_cloud_filter/rslidar/point_cloud',
                    # '/velodyne/point_cloud'
                    ]
=======
                    '/velodyne/point_cloud']
>>>>>>> d43ad21b
pose_topic: '/state_estimator/pose_in_odom'
recordable_map_layers: ['elevation', 'color']
map_frame: 'odom'
corrected_map_frame: 'corrected_odom'

#  Initialization
initialize_method: 'linear'                                         # Choose one from 'nearest', 'linear', 'cubic'
initialize_frame_id: ['RF_FOOT', 'LF_FOOT', 'RH_FOOT', 'LH_FOOT']   # One tf (like ['footprint'] ) initializes a square around it.
initialize_tf_offset: [0.0, 0.0, 0.0, 0.0]                          # z direction. Should be same number as initialize_frame_id.
dilation_size_initialize: 3                                         # dilation size after the init.
initialize_tf_grid_size: 1.0                                        # This is not used if number of tf is more than 3.<|MERGE_RESOLUTION|>--- conflicted
+++ resolved
@@ -1,5 +1,5 @@
 resolution: 0.04                                # resolution in m.
-map_length: 6                                  # map's size in m.
+map_length: 12                                  # map's size in m.
 sensor_noise_factor: 0.05                       # point's noise is sensor_noise_factor*z^2 (z is distance from sensor).
 mahalanobis_thresh: 2.0                         # points outside this distance is outlier.
 outlier_variance: 0.001                         # if point is outlier, add this value to the cell.
@@ -41,19 +41,12 @@
 
 pointcloud_topics: ['/realsense_d435_front/depth/color/points',
                     '/realsense_d435_rear/depth/color/points',
-<<<<<<< HEAD
                     '/realsense_d435_left/depth/color/points',
                     '/realsense_d435_right/depth/color/points'
-                    # '/point_cloud_filter/realsense_d435_left/point_cloud_filtered',
-                    # '/point_cloud_filter/realsense_d435_right/point_cloud_filtered',
-                    # '/point_cloud_filter/rslidar/point_cloud',
                     # '/velodyne/point_cloud'
                     ]
-=======
-                    '/velodyne/point_cloud']
->>>>>>> d43ad21b
 pose_topic: '/state_estimator/pose_in_odom'
-recordable_map_layers: ['elevation', 'color']
+recordable_map_layers: ['elevation']
 map_frame: 'odom'
 corrected_map_frame: 'corrected_odom'
 

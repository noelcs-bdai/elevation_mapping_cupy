--- conflicted
+++ resolved
@@ -1,10 +1,5 @@
-<<<<<<< HEAD
 resolution: 0.04                                # resolution in m.
 map_length: 12                                  # map's size in m.
-=======
-resolution: 0.02                                # resolution in m.
-map_length: 10                                  # map's size in m.
->>>>>>> c1cab49f
 sensor_noise_factor: 0.05                       # point's noise is sensor_noise_factor*z^2 (z is distance from sensor).
 mahalanobis_thresh: 2.0                         # points outside this distance is outlier.
 outlier_variance: 0.01                         # if point is outlier, add this value to the cell.
@@ -23,7 +18,7 @@
 orientation_lowpass_alpha: 0.1                  # lowpass filter alpha used for detecting movements.
 min_valid_distance: 0.5                         # points with shorter distance will be filtered out.
 max_height_range: 1.0                           # points higher than this value from sensor will be filtered out to disable ceiling.
-recordable_fps: 3.0                             # fps for publishing map (in slower rate to record).
+recordable_fps: 5.0                             # fps for publishing map (in slower rate to record).
 update_variance_fps: 5.0                        # fps for updating variance.
 time_interval: 0.1                              # Time layer is updated with this interval.
 
@@ -46,19 +41,10 @@
 
 weight_file: 'config/weights.dat'
 
-<<<<<<< HEAD
 pointcloud_topics: ['/depth_camera_front/depth/color/points',
                     '/depth_camera_rear/depth/color/points',
                     '/depth_camera_left/depth/color/points',
                     '/depth_camera_right/depth/color/points',
-=======
-pointcloud_topics: [
-  '/realsense_d435_front/depth/color/points',
-                    '/realsense_d435_rear/depth/color/points',
-                    '/realsense_d435_left/depth/color/points',
-                    '/realsense_d435_right/depth/color/points',
-                    # '/velodyne/point_cloud',
->>>>>>> c1cab49f
                     '/point_cloud_filter/rslidar/point_cloud'
                     ]
 pose_topic: '/state_estimator/pose_in_odom'
